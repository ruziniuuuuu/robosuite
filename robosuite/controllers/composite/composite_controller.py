--- conflicted
+++ resolved
@@ -180,11 +180,6 @@
                 action = self.grippers[part_name].format_action(action)
 
             if part_name in self.arms and hasattr(controller, "set_goal_update_mode"):
-<<<<<<< HEAD
-                action_mode = all_action[-1]
-                if action_mode > 0:
-                    goal_update_mode = "target"
-=======
                 """
                 Query the last action dimension to determine if using
                 base mode (value > 0) or arm mode (value < 1).
@@ -195,7 +190,6 @@
                 action_mode = all_action[-1]
                 if action_mode > 0:
                     goal_update_mode = "desired"
->>>>>>> 439c05f1
                 else:
                     goal_update_mode = "achieved"
                 controller.set_goal_update_mode(goal_update_mode)
@@ -366,14 +360,6 @@
 
     def create_action_vector(self, action_dict: Dict[str, np.ndarray]) -> np.ndarray:
         full_action_vector = np.zeros(self.action_limits[0].shape)
-
-        # stopgap fix for mink / ik controllers: map generic action key names to whole body input names
-        for arm in ["right", "left"]:
-            if arm not in action_dict:
-                continue
-            action_dict[f"gripper0_{arm}_grip_site_pos"] = action_dict[arm][0:3]
-            action_dict[f"gripper0_{arm}_grip_site_axis_angle"] = action_dict[arm][3:6]
-
         for (part_name, action_vector) in action_dict.items():
             if part_name not in self._whole_body_controller_action_split_indexes:
                 ROBOSUITE_DEFAULT_LOGGER.debug(f"{part_name} is not specified in the action space")
